--- conflicted
+++ resolved
@@ -4,11 +4,8 @@
 use std::path::PathBuf;
 
 use anyhow::Result;
-<<<<<<< HEAD
 use git2::PushOptions;
-=======
 use indexmap::IndexMap;
->>>>>>> 0c45bbe1
 use regex::Regex;
 use serde::{Deserialize, Serialize};
 use strum::IntoEnumIterator;
@@ -124,12 +121,9 @@
 #[derive(Debug, Deserialize)]
 #[serde(rename_all = "camelCase")]
 pub struct DataSinkMatchRule {
-<<<<<<< HEAD
     pub clue : Option<String>,
     #[serde(deserialize_with = "deserialize_regex_option")]
     #[serde(serialize_with = "serialize_regex_option")]
-=======
->>>>>>> 0c45bbe1
     #[serde(default)]
     #[serde(deserialize_with = "deserialize_regex_option")]
     pub regex: Option<Regex>,
